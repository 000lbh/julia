<<<<<<< HEAD
# -*- mode: makefile-gmake -*-

JULIA_VERSION = $(shell cat $(JULIAHOME)/VERSION)
JULIA_COMMIT = $(shell git rev-parse --short=10 HEAD)

USR = $(JULIAHOME)/usr
USRLIB = $(USR)/lib
USRBIN = $(USR)/bin
USRINC = $(USR)/include
LLVMROOT = $(USR)

OS = $(shell uname)
ARCH = $(shell uname -m)

USE_MKL = 0
MKLLIB = /path/to/mkl/lib/intel64

ifeq ($(OS), MINGW32_NT-6.1)
OS=WINNT
endif

ifeq ($(OS), WINNT)
fPIC = 
else
fPIC = -fPIC
endif

DEFAULT_REPL = readline
JULIAGC = MARKSWEEP
USE_COPY_STACKS = 1

# Compiler specific stuff

FC = gfortran
JFFLAGS = -O2 $(fPIC)

USEGCC = 1
USECLANG = 0

ifeq ($(USEGCC),1)
CC = gcc
CXX = g++
JCFLAGS = -std=gnu99 -pipe $(fPIC) -fno-strict-aliasing -D_FILE_OFFSET_BITS=64
JCXXFLAGS = -pipe $(fPIC) -fno-rtti
DEBUGFLAGS = -ggdb3 -DDEBUG
SHIPFLAGS = -O3 -DNDEBUG -falign-functions -momit-leaf-frame-pointer
endif

ifeq ($(USECLANG),1)
CC = clang
CXX = clang++
JCFLAGS = -std=gnu99 -pipe $(fPIC) -fno-strict-aliasing
JCXXFLAGS = -pipe $(fPIC) -fno-rtti
DEBUGFLAGS = -g -DDEBUG
SHIPFLAGS = -O3 -DNDEBUG
endif

# if not absolute, then relative to JULIA_HOME
JCFLAGS += '-DJL_SYSTEM_IMAGE_PATH="sys.ji"'

# If OpenBLAS doesn't build, find your architechure at the following URL and enter it below
# https://github.com/xianyi/OpenBLAS/blob/master/GotoBLAS_01Readme.txt
TARGET_OPENBLAS_ARCH=

# Use libraries available on the system instead of building them

USE_SYSTEM_LLVM=0
USE_SYSTEM_LIGHTTPD=0
USE_SYSTEM_LIBUNWIND=0
USE_SYSTEM_READLINE=0
USE_SYSTEM_PCRE=0
USE_SYSTEM_BLAS=0
USE_SYSTEM_LAPACK=0
USE_SYSTEM_FFTW=0
USE_SYSTEM_GMP=0
USE_SYSTEM_ARPACK=0
USE_SYSTEM_SUITESPARSE=0
USE_SYSTEM_GLPK=0

ifeq ($(USE_DEBIAN), 1)
USE_SYSTEM_LLVM=1
USE_SYSTEM_LIGHTTPD=1
USE_SYSTEM_LIBUNWIND=1
USE_SYSTEM_READLINE=1
USE_SYSTEM_PCRE=1
USE_SYSTEM_BLAS=1
USE_SYSTEM_LAPACK=1
USE_SYSTEM_FFTW=1
USE_SYSTEM_GMP=1
USE_SYSTEM_ARPACK=1
USE_SYSTEM_SUITESPARSE=1
USE_SYSTEM_GLPK=1
endif

#ifeq ($(OS), Darwin)
#USE_SYSTEM_BLAS=1
#USE_SYSTEM_LAPACK=1
#endif

ifeq ($(USE_SYSTEM_LIBUNWIND), 1)
LIBUNWIND=-lunwind-generic -lunwind
else
LIBUNWIND=$(USRLIB)/libunwind-generic.a $(USRLIB)/libunwind.a
endif

ifeq ($(USE_SYSTEM_LLVM), 1)
LLVM_CONFIG=llvm-config
else
LLVM_CONFIG=$(LLVMROOT)/bin/llvm-config
endif

ifeq ($(USE_SYSTEM_READLINE), 1)
READLINE = -lreadline 
else
READLINE = $(USR)/lib/libreadline.a
endif

ifneq ($(OS),WINNT)
READLINE += -lncurses -lcurses
else
READLINE += $(USR)/lib/libhistory.a
endif

ifeq ($(USE_SYSTEM_PCRE), 1)
PCRE_CONFIG = pcre-config
else
PCRE_CONFIG = $(USR)/bin/pcre-config
endif

LIBBLASNAME = libopenblas
ifeq ($(USE_SYSTEM_BLAS), 1)
ifeq ($(OS), Darwin)
LIBBLAS = -framework vecLib -lBLAS
LIBBLASNAME = libBLAS
else
LIBBLAS = -lblas
LIBBLASNAME = libblas
endif
else
ifeq ($(OS), WINNT)
LIBBLAS = $(JULIAHOME)/deps/openblas-$(OPENBLAS_VER)/libopenblas.lib
else
LIBBLAS = -L$(USRLIB) -lopenblas
endif
endif

ifeq ($(USE_SYSTEM_LAPACK), 1)
ifeq ($(OS), Darwin)
LIBLAPACK = -framework vecLib -lLAPACK
else
LIBLAPACK = -llapack
endif
else
LIBLAPACK = -L$(USRLIB) -lopenblas
endif

# OS specific stuff

ifeq ($(OS), WINNT)
SHELL_EXT = bat
else
SHELL_EXT = sh
endif

ifeq ($(OS), Linux)
SHLIB_EXT = so
RPATH = -Wl,-rpath,'$$ORIGIN/usr/lib'
OSLIBS += -ldl -lrt -Wl,--export-dynamic -Wl,--version-script=$(JULIAHOME)/src/julia.expmap $(LIBUNWIND)
WHOLE_ARCHIVE = -Wl,--whole-archive
NO_WHOLE_ARCHIVE = -Wl,--no-whole-archive
endif

ifeq ($(OS), FreeBSD)
SHLIB_EXT = so
OSLIBS += -Wl,--export-dynamic -Wl,--version-script=$(JULIAHOME)/src/julia.expmap -lutil -lm  $(LIBUNWIND)
RPATH = -Wl,-rpath,'$$ORIGIN/usr/lib'
WHOLE_ARCHIVE = -Wl,--whole-archive
NO_WHOLE_ARCHIVE = -Wl,--no-whole-archive
endif

ifeq ($(OS), Darwin)
SHLIB_EXT = dylib
RPATH = 
OSLIBS += -ldl -Wl,-w -framework ApplicationServices
WHOLE_ARCHIVE = -Xlinker -all_load
NO_WHOLE_ARCHIVE = 
endif

ifeq ($(OS), WINNT)
SHLIB_EXT = dll
RPATH = 
OSLIBS += -Wl,--export-all-symbols -Wl,--version-script=$(JULIAHOME)/src/julia.expmap -L"F:\Program Files\Microsoft SDKs\Windows\v7.1\Lib" -lntdll -lkernel32 -lWs2_32 -lIphlpapi
WHOLE_ARCHIVE =
NO_WHOLE_ARCHIVE =
endif

# MKL

ifeq ($(USE_MKL), 1)
USE_SYSTEM_BLAS=1
USE_SYSTEM_LAPACK=1
LIBBLAS   = -L$(MKLLIB) -lmkl_rt
LIBLAPACK = -L$(MKLLIB) -lmkl_rt
LIBBLASNAME = libmkl_rt
endif

# Libraries to link
LIBS = $(shell $(LLVM_CONFIG) --libfiles) $(JULIAHOME)/src/flisp/libflisp.a $(JULIAHOME)/src/support/libsupport.a -L$(USR)/lib $(USRLIB)/uv.a $(OSLIBS) -lpthread $(shell $(LLVM_CONFIG) --ldflags)

# Colors for make

USE_QUIET = 1

ifeq ($(USE_QUIET), 1)
CCCOLOR="\033[34m"
LINKCOLOR="\033[34;1m"
PERLCOLOR="\033[35m"
FLISPCOLOR="\033[32m"
JULIACOLOR="\033[32;1m"

SRCCOLOR="\033[33m"
BINCOLOR="\033[37;1m"
JULCOLOR="\033[34;1m"
ENDCOLOR="\033[0m"

GOAL=$(subst $(abspath $(JULIAHOME))/,,$(abspath $(CURDIR)/$@))

QUIET_CC = @printf '    %b %b\n' $(CCCOLOR)CC$(ENDCOLOR) $(SRCCOLOR)$(GOAL)$(ENDCOLOR);
QUIET_LINK = @printf '    %b %b\n' $(LINKCOLOR)LINK$(ENDCOLOR) $(BINCOLOR)$(GOAL)$(ENDCOLOR);
QUIET_PERL = @printf '    %b %b\n' $(PERLCOLOR)PERL$(ENDCOLOR) $(BINCOLOR)$(GOAL)$(ENDCOLOR);
QUIET_FLISP = @printf '    %b %b\n' $(FLISPCOLOR)FLISP$(ENDCOLOR) $(BINCOLOR)$(GOAL)$(ENDCOLOR);
QUIET_JULIA = @printf '    %b %b\n' $(JULIACOLOR)JULIA$(ENDCOLOR) $(BINCOLOR)$(GOAL)$(ENDCOLOR);
endif
=======
# -*- mode: makefile-gmake -*-

JULIA_VERSION = $(shell cat $(JULIAHOME)/VERSION)
JULIA_COMMIT = $(shell git rev-parse --short=10 HEAD)

USR = $(JULIAHOME)/usr
USRLIB = $(USR)/lib
USRBIN = $(USR)/bin
USRINC = $(USR)/include
LLVMROOT = $(USR)

OS = $(shell uname)
ARCH = $(shell uname -m)

USE_MKL = 0
MKLLIB = /path/to/mkl/lib/intel64

ifeq ($(OS), MINGW32_NT-6.1)
OS=WINNT
endif

ifeq ($(OS), WINNT)
fPIC = 
else
fPIC = -fPIC
endif

DEFAULT_REPL = readline
JULIAGC = MARKSWEEP
USE_COPY_STACKS = 1

# Compiler specific stuff

FC = gfortran
JFFLAGS = -O2 $(fPIC)

USEGCC = 1
USECLANG = 0

ifeq ($(USEGCC),1)
CC = gcc
CXX = g++
JCFLAGS = -std=gnu99 -pipe $(fPIC) -fno-strict-aliasing -D_FILE_OFFSET_BITS=64
JCXXFLAGS = -pipe $(fPIC) -fno-rtti
DEBUGFLAGS = -ggdb3 -DDEBUG
SHIPFLAGS = -O3 -DNDEBUG -falign-functions -momit-leaf-frame-pointer
endif

ifeq ($(USECLANG),1)
CC = clang
CXX = clang++
JCFLAGS = -std=gnu99 -pipe $(fPIC) -fno-strict-aliasing
JCXXFLAGS = -pipe $(fPIC) -fno-rtti
DEBUGFLAGS = -g -DDEBUG
SHIPFLAGS = -O3 -DNDEBUG
endif

# if not absolute, then relative to JULIA_HOME
JCFLAGS += '-DJL_SYSTEM_IMAGE_PATH="sys.ji"'

# If OpenBLAS doesn't build, find your architechure at the following URL and enter it below
# https://github.com/xianyi/OpenBLAS/blob/master/GotoBLAS_01Readme.txt
TARGET_OPENBLAS_ARCH=

# Use libraries available on the system instead of building them

USE_SYSTEM_LLVM=0
USE_SYSTEM_LIGHTTPD=0
USE_SYSTEM_LIBUNWIND=0
USE_SYSTEM_READLINE=0
USE_SYSTEM_PCRE=0
USE_SYSTEM_BLAS=0
USE_SYSTEM_LAPACK=0
USE_SYSTEM_FFTW=0
USE_SYSTEM_GMP=0
USE_SYSTEM_ARPACK=0
USE_SYSTEM_SUITESPARSE=0
USE_SYSTEM_GLPK=0

ifeq ($(USE_DEBIAN), 1)
USE_SYSTEM_LLVM=1
USE_SYSTEM_LIGHTTPD=1
USE_SYSTEM_LIBUNWIND=1
USE_SYSTEM_READLINE=1
USE_SYSTEM_PCRE=1
USE_SYSTEM_BLAS=1
USE_SYSTEM_LAPACK=1
USE_SYSTEM_FFTW=1
USE_SYSTEM_GMP=1
USE_SYSTEM_ARPACK=1
USE_SYSTEM_SUITESPARSE=1
USE_SYSTEM_GLPK=1
endif

#ifeq ($(OS), Darwin)
#USE_SYSTEM_BLAS=1
#USE_SYSTEM_LAPACK=1
#endif

ifeq ($(USE_SYSTEM_LIBUNWIND), 1)
LIBUNWIND=-lunwind-generic -lunwind
else
LIBUNWIND=$(USRLIB)/libunwind-generic.a $(USRLIB)/libunwind.a
endif

ifeq ($(USE_SYSTEM_LLVM), 1)
LLVM_CONFIG=llvm-config
else
LLVM_CONFIG=$(LLVMROOT)/bin/llvm-config
endif

ifeq ($(USE_SYSTEM_READLINE), 1)
READLINE = -lreadline 
else
READLINE = $(USR)/lib/libreadline.a
endif

ifneq ($(OS),WINNT)
READLINE += -lncurses -lcurses
else
READLINE += $(USR)/lib/libhistory.a
endif

ifeq ($(USE_SYSTEM_PCRE), 1)
PCRE_CONFIG = pcre-config
else
PCRE_CONFIG = $(USR)/bin/pcre-config
endif

LIBBLASNAME = libopenblas
ifeq ($(USE_SYSTEM_BLAS), 1)
ifeq ($(OS), Darwin)
LIBBLAS = -framework vecLib -lBLAS
LIBBLASNAME = libblas
else
LIBBLAS = -lblas
LIBBLASNAME = libblas
endif
else
ifeq ($(OS), WINNT)
LIBBLAS = deps/openblas-$(OPENBLAS_VER)/libopenblas.lib
else
LIBBLAS = -L$(USRLIB) -lopenblas
endif
endif

LIBLAPACKNAME = libopenblas
ifeq ($(USE_SYSTEM_LAPACK), 1)
ifeq ($(OS), Darwin)
LIBLAPACK = -framework vecLib -lLAPACK
LIBLAPACKNAME = liblapack
else
LIBLAPACK = -llapack
LIBLAPACKNAME = liblapack
endif
else
LIBLAPACK = -L$(USRLIB) -lopenblas
endif

# OS specific stuff

ifeq ($(OS), Linux)
SHLIB_EXT = so
RPATH = -Wl,-rpath,'$$ORIGIN/usr/lib'
OSLIBS += -ldl -lrt -Wl,--export-dynamic -Wl,--version-script=$(JULIAHOME)/src/julia.expmap $(LIBUNWIND)
WHOLE_ARCHIVE = -Wl,--whole-archive
NO_WHOLE_ARCHIVE = -Wl,--no-whole-archive
endif

ifeq ($(OS), FreeBSD)
SHLIB_EXT = so
OSLIBS += -Wl,--export-dynamic -Wl,--version-script=$(JULIAHOME)/src/julia.expmap -lutil -lm  $(LIBUNWIND)
RPATH = -Wl,-rpath,'$$ORIGIN/usr/lib'
WHOLE_ARCHIVE = -Wl,--whole-archive
NO_WHOLE_ARCHIVE = -Wl,--no-whole-archive
endif

ifeq ($(OS), Darwin)
SHLIB_EXT = dylib
RPATH = 
OSLIBS += -ldl -Wl,-w -framework ApplicationServices
WHOLE_ARCHIVE = -Xlinker -all_load
NO_WHOLE_ARCHIVE = 
endif

ifeq ($(OS), WINNT)
SHLIB_EXT = dll
RPATH = 
OSLIBS += -Wl,--export-all-symbols -Wl,--version-script=$(JULIAHOME)/src/julia.expmap -L"F:\Program Files\Microsoft SDKs\Windows\v7.1\Lib" -lntdll -lkernel32 -lWs2_32 -lIphlpapi
WHOLE_ARCHIVE =
NO_WHOLE_ARCHIVE =
endif

# MKL

ifeq ($(USE_MKL), 1)
USE_SYSTEM_BLAS=1
USE_SYSTEM_LAPACK=1
LIBBLAS   = -L$(MKLLIB) -lmkl_rt
LIBLAPACK = -L$(MKLLIB) -lmkl_rt
LIBBLASNAME = libmkl_rt
LIBLAPACKNAME = libmkl_rt
endif

# Libraries to link
LIBS = $(shell $(LLVM_CONFIG) --libfiles) $(JULIAHOME)/src/flisp/libflisp.a $(JULIAHOME)/src/support/libsupport.a -L$(USR)/lib $(USRLIB)/uv.a $(OSLIBS) -lpthread $(shell $(LLVM_CONFIG) --ldflags)

# Colors for make

USE_QUIET = 1

ifeq ($(USE_QUIET), 1)
CCCOLOR="\033[34m"
LINKCOLOR="\033[34;1m"
PERLCOLOR="\033[35m"
FLISPCOLOR="\033[32m"
JULIACOLOR="\033[32;1m"

SRCCOLOR="\033[33m"
BINCOLOR="\033[37;1m"
JULCOLOR="\033[34;1m"
ENDCOLOR="\033[0m"

GOAL=$(subst $(abspath $(JULIAHOME))/,,$(abspath $(CURDIR)/$@))

QUIET_CC = @printf '    %b %b\n' $(CCCOLOR)CC$(ENDCOLOR) $(SRCCOLOR)$(GOAL)$(ENDCOLOR);
QUIET_LINK = @printf '    %b %b\n' $(LINKCOLOR)LINK$(ENDCOLOR) $(BINCOLOR)$(GOAL)$(ENDCOLOR);
QUIET_PERL = @printf '    %b %b\n' $(PERLCOLOR)PERL$(ENDCOLOR) $(BINCOLOR)$(GOAL)$(ENDCOLOR);
QUIET_FLISP = @printf '    %b %b\n' $(FLISPCOLOR)FLISP$(ENDCOLOR) $(BINCOLOR)$(GOAL)$(ENDCOLOR);
QUIET_JULIA = @printf '    %b %b\n' $(JULIACOLOR)JULIA$(ENDCOLOR) $(BINCOLOR)$(GOAL)$(ENDCOLOR);
endif
>>>>>>> 887affc1
<|MERGE_RESOLUTION|>--- conflicted
+++ resolved
@@ -1,467 +1,237 @@
-<<<<<<< HEAD
-# -*- mode: makefile-gmake -*-
-
-JULIA_VERSION = $(shell cat $(JULIAHOME)/VERSION)
-JULIA_COMMIT = $(shell git rev-parse --short=10 HEAD)
-
-USR = $(JULIAHOME)/usr
-USRLIB = $(USR)/lib
-USRBIN = $(USR)/bin
-USRINC = $(USR)/include
-LLVMROOT = $(USR)
-
-OS = $(shell uname)
-ARCH = $(shell uname -m)
-
-USE_MKL = 0
-MKLLIB = /path/to/mkl/lib/intel64
-
-ifeq ($(OS), MINGW32_NT-6.1)
-OS=WINNT
-endif
-
-ifeq ($(OS), WINNT)
-fPIC = 
-else
-fPIC = -fPIC
-endif
-
-DEFAULT_REPL = readline
-JULIAGC = MARKSWEEP
-USE_COPY_STACKS = 1
-
-# Compiler specific stuff
-
-FC = gfortran
-JFFLAGS = -O2 $(fPIC)
-
-USEGCC = 1
-USECLANG = 0
-
-ifeq ($(USEGCC),1)
-CC = gcc
-CXX = g++
-JCFLAGS = -std=gnu99 -pipe $(fPIC) -fno-strict-aliasing -D_FILE_OFFSET_BITS=64
-JCXXFLAGS = -pipe $(fPIC) -fno-rtti
-DEBUGFLAGS = -ggdb3 -DDEBUG
-SHIPFLAGS = -O3 -DNDEBUG -falign-functions -momit-leaf-frame-pointer
-endif
-
-ifeq ($(USECLANG),1)
-CC = clang
-CXX = clang++
-JCFLAGS = -std=gnu99 -pipe $(fPIC) -fno-strict-aliasing
-JCXXFLAGS = -pipe $(fPIC) -fno-rtti
-DEBUGFLAGS = -g -DDEBUG
-SHIPFLAGS = -O3 -DNDEBUG
-endif
-
-# if not absolute, then relative to JULIA_HOME
-JCFLAGS += '-DJL_SYSTEM_IMAGE_PATH="sys.ji"'
-
-# If OpenBLAS doesn't build, find your architechure at the following URL and enter it below
-# https://github.com/xianyi/OpenBLAS/blob/master/GotoBLAS_01Readme.txt
-TARGET_OPENBLAS_ARCH=
-
-# Use libraries available on the system instead of building them
-
-USE_SYSTEM_LLVM=0
-USE_SYSTEM_LIGHTTPD=0
-USE_SYSTEM_LIBUNWIND=0
-USE_SYSTEM_READLINE=0
-USE_SYSTEM_PCRE=0
-USE_SYSTEM_BLAS=0
-USE_SYSTEM_LAPACK=0
-USE_SYSTEM_FFTW=0
-USE_SYSTEM_GMP=0
-USE_SYSTEM_ARPACK=0
-USE_SYSTEM_SUITESPARSE=0
-USE_SYSTEM_GLPK=0
-
-ifeq ($(USE_DEBIAN), 1)
-USE_SYSTEM_LLVM=1
-USE_SYSTEM_LIGHTTPD=1
-USE_SYSTEM_LIBUNWIND=1
-USE_SYSTEM_READLINE=1
-USE_SYSTEM_PCRE=1
-USE_SYSTEM_BLAS=1
-USE_SYSTEM_LAPACK=1
-USE_SYSTEM_FFTW=1
-USE_SYSTEM_GMP=1
-USE_SYSTEM_ARPACK=1
-USE_SYSTEM_SUITESPARSE=1
-USE_SYSTEM_GLPK=1
-endif
-
-#ifeq ($(OS), Darwin)
-#USE_SYSTEM_BLAS=1
-#USE_SYSTEM_LAPACK=1
-#endif
-
-ifeq ($(USE_SYSTEM_LIBUNWIND), 1)
-LIBUNWIND=-lunwind-generic -lunwind
-else
-LIBUNWIND=$(USRLIB)/libunwind-generic.a $(USRLIB)/libunwind.a
-endif
-
-ifeq ($(USE_SYSTEM_LLVM), 1)
-LLVM_CONFIG=llvm-config
-else
-LLVM_CONFIG=$(LLVMROOT)/bin/llvm-config
-endif
-
-ifeq ($(USE_SYSTEM_READLINE), 1)
-READLINE = -lreadline 
-else
-READLINE = $(USR)/lib/libreadline.a
-endif
-
-ifneq ($(OS),WINNT)
-READLINE += -lncurses -lcurses
-else
-READLINE += $(USR)/lib/libhistory.a
-endif
-
-ifeq ($(USE_SYSTEM_PCRE), 1)
-PCRE_CONFIG = pcre-config
-else
-PCRE_CONFIG = $(USR)/bin/pcre-config
-endif
-
-LIBBLASNAME = libopenblas
-ifeq ($(USE_SYSTEM_BLAS), 1)
-ifeq ($(OS), Darwin)
-LIBBLAS = -framework vecLib -lBLAS
-LIBBLASNAME = libBLAS
-else
-LIBBLAS = -lblas
-LIBBLASNAME = libblas
-endif
-else
-ifeq ($(OS), WINNT)
-LIBBLAS = $(JULIAHOME)/deps/openblas-$(OPENBLAS_VER)/libopenblas.lib
-else
-LIBBLAS = -L$(USRLIB) -lopenblas
-endif
-endif
-
-ifeq ($(USE_SYSTEM_LAPACK), 1)
-ifeq ($(OS), Darwin)
-LIBLAPACK = -framework vecLib -lLAPACK
-else
-LIBLAPACK = -llapack
-endif
-else
-LIBLAPACK = -L$(USRLIB) -lopenblas
-endif
-
-# OS specific stuff
-
-ifeq ($(OS), WINNT)
-SHELL_EXT = bat
-else
-SHELL_EXT = sh
-endif
-
-ifeq ($(OS), Linux)
-SHLIB_EXT = so
-RPATH = -Wl,-rpath,'$$ORIGIN/usr/lib'
-OSLIBS += -ldl -lrt -Wl,--export-dynamic -Wl,--version-script=$(JULIAHOME)/src/julia.expmap $(LIBUNWIND)
-WHOLE_ARCHIVE = -Wl,--whole-archive
-NO_WHOLE_ARCHIVE = -Wl,--no-whole-archive
-endif
-
-ifeq ($(OS), FreeBSD)
-SHLIB_EXT = so
-OSLIBS += -Wl,--export-dynamic -Wl,--version-script=$(JULIAHOME)/src/julia.expmap -lutil -lm  $(LIBUNWIND)
-RPATH = -Wl,-rpath,'$$ORIGIN/usr/lib'
-WHOLE_ARCHIVE = -Wl,--whole-archive
-NO_WHOLE_ARCHIVE = -Wl,--no-whole-archive
-endif
-
-ifeq ($(OS), Darwin)
-SHLIB_EXT = dylib
-RPATH = 
-OSLIBS += -ldl -Wl,-w -framework ApplicationServices
-WHOLE_ARCHIVE = -Xlinker -all_load
-NO_WHOLE_ARCHIVE = 
-endif
-
-ifeq ($(OS), WINNT)
-SHLIB_EXT = dll
-RPATH = 
-OSLIBS += -Wl,--export-all-symbols -Wl,--version-script=$(JULIAHOME)/src/julia.expmap -L"F:\Program Files\Microsoft SDKs\Windows\v7.1\Lib" -lntdll -lkernel32 -lWs2_32 -lIphlpapi
-WHOLE_ARCHIVE =
-NO_WHOLE_ARCHIVE =
-endif
-
-# MKL
-
-ifeq ($(USE_MKL), 1)
-USE_SYSTEM_BLAS=1
-USE_SYSTEM_LAPACK=1
-LIBBLAS   = -L$(MKLLIB) -lmkl_rt
-LIBLAPACK = -L$(MKLLIB) -lmkl_rt
-LIBBLASNAME = libmkl_rt
-endif
-
-# Libraries to link
-LIBS = $(shell $(LLVM_CONFIG) --libfiles) $(JULIAHOME)/src/flisp/libflisp.a $(JULIAHOME)/src/support/libsupport.a -L$(USR)/lib $(USRLIB)/uv.a $(OSLIBS) -lpthread $(shell $(LLVM_CONFIG) --ldflags)
-
-# Colors for make
-
-USE_QUIET = 1
-
-ifeq ($(USE_QUIET), 1)
-CCCOLOR="\033[34m"
-LINKCOLOR="\033[34;1m"
-PERLCOLOR="\033[35m"
-FLISPCOLOR="\033[32m"
-JULIACOLOR="\033[32;1m"
-
-SRCCOLOR="\033[33m"
-BINCOLOR="\033[37;1m"
-JULCOLOR="\033[34;1m"
-ENDCOLOR="\033[0m"
-
-GOAL=$(subst $(abspath $(JULIAHOME))/,,$(abspath $(CURDIR)/$@))
-
-QUIET_CC = @printf '    %b %b\n' $(CCCOLOR)CC$(ENDCOLOR) $(SRCCOLOR)$(GOAL)$(ENDCOLOR);
-QUIET_LINK = @printf '    %b %b\n' $(LINKCOLOR)LINK$(ENDCOLOR) $(BINCOLOR)$(GOAL)$(ENDCOLOR);
-QUIET_PERL = @printf '    %b %b\n' $(PERLCOLOR)PERL$(ENDCOLOR) $(BINCOLOR)$(GOAL)$(ENDCOLOR);
-QUIET_FLISP = @printf '    %b %b\n' $(FLISPCOLOR)FLISP$(ENDCOLOR) $(BINCOLOR)$(GOAL)$(ENDCOLOR);
-QUIET_JULIA = @printf '    %b %b\n' $(JULIACOLOR)JULIA$(ENDCOLOR) $(BINCOLOR)$(GOAL)$(ENDCOLOR);
-endif
-=======
-# -*- mode: makefile-gmake -*-
-
-JULIA_VERSION = $(shell cat $(JULIAHOME)/VERSION)
-JULIA_COMMIT = $(shell git rev-parse --short=10 HEAD)
-
-USR = $(JULIAHOME)/usr
-USRLIB = $(USR)/lib
-USRBIN = $(USR)/bin
-USRINC = $(USR)/include
-LLVMROOT = $(USR)
-
-OS = $(shell uname)
-ARCH = $(shell uname -m)
-
-USE_MKL = 0
-MKLLIB = /path/to/mkl/lib/intel64
-
-ifeq ($(OS), MINGW32_NT-6.1)
-OS=WINNT
-endif
-
-ifeq ($(OS), WINNT)
-fPIC = 
-else
-fPIC = -fPIC
-endif
-
-DEFAULT_REPL = readline
-JULIAGC = MARKSWEEP
-USE_COPY_STACKS = 1
-
-# Compiler specific stuff
-
-FC = gfortran
-JFFLAGS = -O2 $(fPIC)
-
-USEGCC = 1
-USECLANG = 0
-
-ifeq ($(USEGCC),1)
-CC = gcc
-CXX = g++
-JCFLAGS = -std=gnu99 -pipe $(fPIC) -fno-strict-aliasing -D_FILE_OFFSET_BITS=64
-JCXXFLAGS = -pipe $(fPIC) -fno-rtti
-DEBUGFLAGS = -ggdb3 -DDEBUG
-SHIPFLAGS = -O3 -DNDEBUG -falign-functions -momit-leaf-frame-pointer
-endif
-
-ifeq ($(USECLANG),1)
-CC = clang
-CXX = clang++
-JCFLAGS = -std=gnu99 -pipe $(fPIC) -fno-strict-aliasing
-JCXXFLAGS = -pipe $(fPIC) -fno-rtti
-DEBUGFLAGS = -g -DDEBUG
-SHIPFLAGS = -O3 -DNDEBUG
-endif
-
-# if not absolute, then relative to JULIA_HOME
-JCFLAGS += '-DJL_SYSTEM_IMAGE_PATH="sys.ji"'
-
-# If OpenBLAS doesn't build, find your architechure at the following URL and enter it below
-# https://github.com/xianyi/OpenBLAS/blob/master/GotoBLAS_01Readme.txt
-TARGET_OPENBLAS_ARCH=
-
-# Use libraries available on the system instead of building them
-
-USE_SYSTEM_LLVM=0
-USE_SYSTEM_LIGHTTPD=0
-USE_SYSTEM_LIBUNWIND=0
-USE_SYSTEM_READLINE=0
-USE_SYSTEM_PCRE=0
-USE_SYSTEM_BLAS=0
-USE_SYSTEM_LAPACK=0
-USE_SYSTEM_FFTW=0
-USE_SYSTEM_GMP=0
-USE_SYSTEM_ARPACK=0
-USE_SYSTEM_SUITESPARSE=0
-USE_SYSTEM_GLPK=0
-
-ifeq ($(USE_DEBIAN), 1)
-USE_SYSTEM_LLVM=1
-USE_SYSTEM_LIGHTTPD=1
-USE_SYSTEM_LIBUNWIND=1
-USE_SYSTEM_READLINE=1
-USE_SYSTEM_PCRE=1
-USE_SYSTEM_BLAS=1
-USE_SYSTEM_LAPACK=1
-USE_SYSTEM_FFTW=1
-USE_SYSTEM_GMP=1
-USE_SYSTEM_ARPACK=1
-USE_SYSTEM_SUITESPARSE=1
-USE_SYSTEM_GLPK=1
-endif
-
-#ifeq ($(OS), Darwin)
-#USE_SYSTEM_BLAS=1
-#USE_SYSTEM_LAPACK=1
-#endif
-
-ifeq ($(USE_SYSTEM_LIBUNWIND), 1)
-LIBUNWIND=-lunwind-generic -lunwind
-else
-LIBUNWIND=$(USRLIB)/libunwind-generic.a $(USRLIB)/libunwind.a
-endif
-
-ifeq ($(USE_SYSTEM_LLVM), 1)
-LLVM_CONFIG=llvm-config
-else
-LLVM_CONFIG=$(LLVMROOT)/bin/llvm-config
-endif
-
-ifeq ($(USE_SYSTEM_READLINE), 1)
-READLINE = -lreadline 
-else
-READLINE = $(USR)/lib/libreadline.a
-endif
-
-ifneq ($(OS),WINNT)
-READLINE += -lncurses -lcurses
-else
-READLINE += $(USR)/lib/libhistory.a
-endif
-
-ifeq ($(USE_SYSTEM_PCRE), 1)
-PCRE_CONFIG = pcre-config
-else
-PCRE_CONFIG = $(USR)/bin/pcre-config
-endif
-
-LIBBLASNAME = libopenblas
-ifeq ($(USE_SYSTEM_BLAS), 1)
-ifeq ($(OS), Darwin)
-LIBBLAS = -framework vecLib -lBLAS
-LIBBLASNAME = libblas
-else
-LIBBLAS = -lblas
-LIBBLASNAME = libblas
-endif
-else
-ifeq ($(OS), WINNT)
-LIBBLAS = deps/openblas-$(OPENBLAS_VER)/libopenblas.lib
-else
-LIBBLAS = -L$(USRLIB) -lopenblas
-endif
-endif
-
-LIBLAPACKNAME = libopenblas
-ifeq ($(USE_SYSTEM_LAPACK), 1)
-ifeq ($(OS), Darwin)
-LIBLAPACK = -framework vecLib -lLAPACK
-LIBLAPACKNAME = liblapack
-else
-LIBLAPACK = -llapack
-LIBLAPACKNAME = liblapack
-endif
-else
-LIBLAPACK = -L$(USRLIB) -lopenblas
-endif
-
-# OS specific stuff
-
-ifeq ($(OS), Linux)
-SHLIB_EXT = so
-RPATH = -Wl,-rpath,'$$ORIGIN/usr/lib'
-OSLIBS += -ldl -lrt -Wl,--export-dynamic -Wl,--version-script=$(JULIAHOME)/src/julia.expmap $(LIBUNWIND)
-WHOLE_ARCHIVE = -Wl,--whole-archive
-NO_WHOLE_ARCHIVE = -Wl,--no-whole-archive
-endif
-
-ifeq ($(OS), FreeBSD)
-SHLIB_EXT = so
-OSLIBS += -Wl,--export-dynamic -Wl,--version-script=$(JULIAHOME)/src/julia.expmap -lutil -lm  $(LIBUNWIND)
-RPATH = -Wl,-rpath,'$$ORIGIN/usr/lib'
-WHOLE_ARCHIVE = -Wl,--whole-archive
-NO_WHOLE_ARCHIVE = -Wl,--no-whole-archive
-endif
-
-ifeq ($(OS), Darwin)
-SHLIB_EXT = dylib
-RPATH = 
-OSLIBS += -ldl -Wl,-w -framework ApplicationServices
-WHOLE_ARCHIVE = -Xlinker -all_load
-NO_WHOLE_ARCHIVE = 
-endif
-
-ifeq ($(OS), WINNT)
-SHLIB_EXT = dll
-RPATH = 
-OSLIBS += -Wl,--export-all-symbols -Wl,--version-script=$(JULIAHOME)/src/julia.expmap -L"F:\Program Files\Microsoft SDKs\Windows\v7.1\Lib" -lntdll -lkernel32 -lWs2_32 -lIphlpapi
-WHOLE_ARCHIVE =
-NO_WHOLE_ARCHIVE =
-endif
-
-# MKL
-
-ifeq ($(USE_MKL), 1)
-USE_SYSTEM_BLAS=1
-USE_SYSTEM_LAPACK=1
-LIBBLAS   = -L$(MKLLIB) -lmkl_rt
-LIBLAPACK = -L$(MKLLIB) -lmkl_rt
-LIBBLASNAME = libmkl_rt
-LIBLAPACKNAME = libmkl_rt
-endif
-
-# Libraries to link
-LIBS = $(shell $(LLVM_CONFIG) --libfiles) $(JULIAHOME)/src/flisp/libflisp.a $(JULIAHOME)/src/support/libsupport.a -L$(USR)/lib $(USRLIB)/uv.a $(OSLIBS) -lpthread $(shell $(LLVM_CONFIG) --ldflags)
-
-# Colors for make
-
-USE_QUIET = 1
-
-ifeq ($(USE_QUIET), 1)
-CCCOLOR="\033[34m"
-LINKCOLOR="\033[34;1m"
-PERLCOLOR="\033[35m"
-FLISPCOLOR="\033[32m"
-JULIACOLOR="\033[32;1m"
-
-SRCCOLOR="\033[33m"
-BINCOLOR="\033[37;1m"
-JULCOLOR="\033[34;1m"
-ENDCOLOR="\033[0m"
-
-GOAL=$(subst $(abspath $(JULIAHOME))/,,$(abspath $(CURDIR)/$@))
-
-QUIET_CC = @printf '    %b %b\n' $(CCCOLOR)CC$(ENDCOLOR) $(SRCCOLOR)$(GOAL)$(ENDCOLOR);
-QUIET_LINK = @printf '    %b %b\n' $(LINKCOLOR)LINK$(ENDCOLOR) $(BINCOLOR)$(GOAL)$(ENDCOLOR);
-QUIET_PERL = @printf '    %b %b\n' $(PERLCOLOR)PERL$(ENDCOLOR) $(BINCOLOR)$(GOAL)$(ENDCOLOR);
-QUIET_FLISP = @printf '    %b %b\n' $(FLISPCOLOR)FLISP$(ENDCOLOR) $(BINCOLOR)$(GOAL)$(ENDCOLOR);
-QUIET_JULIA = @printf '    %b %b\n' $(JULIACOLOR)JULIA$(ENDCOLOR) $(BINCOLOR)$(GOAL)$(ENDCOLOR);
-endif
->>>>>>> 887affc1
+# -*- mode: makefile-gmake -*-
+
+JULIA_VERSION = $(shell cat $(JULIAHOME)/VERSION)
+JULIA_COMMIT = $(shell git rev-parse --short=10 HEAD)
+
+USR = $(JULIAHOME)/usr
+USRLIB = $(USR)/lib
+USRBIN = $(USR)/bin
+USRINC = $(USR)/include
+LLVMROOT = $(USR)
+
+OS = $(shell uname)
+ARCH = $(shell uname -m)
+
+USE_MKL = 0
+MKLLIB = /path/to/mkl/lib/intel64
+
+ifeq ($(OS), MINGW32_NT-6.1)
+OS=WINNT
+endif
+
+ifeq ($(OS), WINNT)
+fPIC = 
+else
+fPIC = -fPIC
+endif
+
+DEFAULT_REPL = readline
+JULIAGC = MARKSWEEP
+USE_COPY_STACKS = 1
+
+# Compiler specific stuff
+
+FC = gfortran
+JFFLAGS = -O2 $(fPIC)
+
+USEGCC = 1
+USECLANG = 0
+
+ifeq ($(USEGCC),1)
+CC = gcc
+CXX = g++
+JCFLAGS = -std=gnu99 -pipe $(fPIC) -fno-strict-aliasing -D_FILE_OFFSET_BITS=64
+JCXXFLAGS = -pipe $(fPIC) -fno-rtti
+DEBUGFLAGS = -ggdb3 -DDEBUG
+SHIPFLAGS = -O3 -DNDEBUG -falign-functions -momit-leaf-frame-pointer
+endif
+
+ifeq ($(USECLANG),1)
+CC = clang
+CXX = clang++
+JCFLAGS = -std=gnu99 -pipe $(fPIC) -fno-strict-aliasing
+JCXXFLAGS = -pipe $(fPIC) -fno-rtti
+DEBUGFLAGS = -g -DDEBUG
+SHIPFLAGS = -O3 -DNDEBUG
+endif
+
+# if not absolute, then relative to JULIA_HOME
+JCFLAGS += '-DJL_SYSTEM_IMAGE_PATH="sys.ji"'
+
+# If OpenBLAS doesn't build, find your architechure at the following URL and enter it below
+# https://github.com/xianyi/OpenBLAS/blob/master/GotoBLAS_01Readme.txt
+TARGET_OPENBLAS_ARCH=
+
+# Use libraries available on the system instead of building them
+
+USE_SYSTEM_LLVM=0
+USE_SYSTEM_LIGHTTPD=0
+USE_SYSTEM_LIBUNWIND=0
+USE_SYSTEM_READLINE=0
+USE_SYSTEM_PCRE=0
+USE_SYSTEM_BLAS=0
+USE_SYSTEM_LAPACK=0
+USE_SYSTEM_FFTW=0
+USE_SYSTEM_GMP=0
+USE_SYSTEM_ARPACK=0
+USE_SYSTEM_SUITESPARSE=0
+USE_SYSTEM_GLPK=0
+
+ifeq ($(USE_DEBIAN), 1)
+USE_SYSTEM_LLVM=1
+USE_SYSTEM_LIGHTTPD=1
+USE_SYSTEM_LIBUNWIND=1
+USE_SYSTEM_READLINE=1
+USE_SYSTEM_PCRE=1
+USE_SYSTEM_BLAS=1
+USE_SYSTEM_LAPACK=1
+USE_SYSTEM_FFTW=1
+USE_SYSTEM_GMP=1
+USE_SYSTEM_ARPACK=1
+USE_SYSTEM_SUITESPARSE=1
+USE_SYSTEM_GLPK=1
+endif
+
+#ifeq ($(OS), Darwin)
+#USE_SYSTEM_BLAS=1
+#USE_SYSTEM_LAPACK=1
+#endif
+
+ifeq ($(USE_SYSTEM_LIBUNWIND), 1)
+LIBUNWIND=-lunwind-generic -lunwind
+else
+LIBUNWIND=$(USRLIB)/libunwind-generic.a $(USRLIB)/libunwind.a
+endif
+
+ifeq ($(USE_SYSTEM_LLVM), 1)
+LLVM_CONFIG=llvm-config
+else
+LLVM_CONFIG=$(LLVMROOT)/bin/llvm-config
+endif
+
+ifeq ($(USE_SYSTEM_READLINE), 1)
+READLINE = -lreadline 
+else
+READLINE = $(USR)/lib/libreadline.a
+endif
+
+ifneq ($(OS),WINNT)
+READLINE += -lncurses -lcurses
+else
+READLINE += $(USR)/lib/libhistory.a
+endif
+
+ifeq ($(USE_SYSTEM_PCRE), 1)
+PCRE_CONFIG = pcre-config
+else
+PCRE_CONFIG = $(USR)/bin/pcre-config
+endif
+
+LIBBLASNAME = libopenblas
+ifeq ($(USE_SYSTEM_BLAS), 1)
+ifeq ($(OS), Darwin)
+LIBBLAS = -framework vecLib -lBLAS
+LIBBLASNAME = libblas
+else
+LIBBLAS = -lblas
+LIBBLASNAME = libblas
+endif
+else
+ifeq ($(OS), WINNT)
+LIBBLAS = $(JULIAHOME)/deps/openblas-$(OPENBLAS_VER)/libopenblas.lib
+else
+LIBBLAS = -L$(USRLIB) -lopenblas
+endif
+endif
+
+LIBLAPACKNAME = libopenblas
+ifeq ($(USE_SYSTEM_LAPACK), 1)
+ifeq ($(OS), Darwin)
+LIBLAPACK = -framework vecLib -lLAPACK
+LIBLAPACKNAME = liblapack
+else
+LIBLAPACK = -llapack
+LIBLAPACKNAME = liblapack
+endif
+else
+LIBLAPACK = -L$(USRLIB) -lopenblas
+endif
+
+# OS specific stuff
+
+ifeq ($(OS), WINNT)
+SHELL_EXT = bat
+else
+SHELL_EXT = sh
+endif
+
+ifeq ($(OS), Linux)
+SHLIB_EXT = so
+RPATH = -Wl,-rpath,'$$ORIGIN/usr/lib'
+OSLIBS += -ldl -lrt -Wl,--export-dynamic -Wl,--version-script=$(JULIAHOME)/src/julia.expmap $(LIBUNWIND)
+WHOLE_ARCHIVE = -Wl,--whole-archive
+NO_WHOLE_ARCHIVE = -Wl,--no-whole-archive
+endif
+
+ifeq ($(OS), FreeBSD)
+SHLIB_EXT = so
+OSLIBS += -Wl,--export-dynamic -Wl,--version-script=$(JULIAHOME)/src/julia.expmap -lutil -lm  $(LIBUNWIND)
+RPATH = -Wl,-rpath,'$$ORIGIN/usr/lib'
+WHOLE_ARCHIVE = -Wl,--whole-archive
+NO_WHOLE_ARCHIVE = -Wl,--no-whole-archive
+endif
+
+ifeq ($(OS), Darwin)
+SHLIB_EXT = dylib
+RPATH = 
+OSLIBS += -ldl -Wl,-w -framework ApplicationServices
+WHOLE_ARCHIVE = -Xlinker -all_load
+NO_WHOLE_ARCHIVE = 
+endif
+
+ifeq ($(OS), WINNT)
+SHLIB_EXT = dll
+RPATH = 
+OSLIBS += -Wl,--export-all-symbols -Wl,--version-script=$(JULIAHOME)/src/julia.expmap -L"F:\Program Files\Microsoft SDKs\Windows\v7.1\Lib" -lntdll -lkernel32 -lWs2_32 -lIphlpapi
+WHOLE_ARCHIVE =
+NO_WHOLE_ARCHIVE =
+endif
+
+# MKL
+
+ifeq ($(USE_MKL), 1)
+USE_SYSTEM_BLAS=1
+USE_SYSTEM_LAPACK=1
+LIBBLAS   = -L$(MKLLIB) -lmkl_rt
+LIBLAPACK = -L$(MKLLIB) -lmkl_rt
+LIBBLASNAME = libmkl_rt
+LIBLAPACKNAME = libmkl_rt
+endif
+
+# Libraries to link
+LIBS = $(shell $(LLVM_CONFIG) --libfiles) $(JULIAHOME)/src/flisp/libflisp.a $(JULIAHOME)/src/support/libsupport.a -L$(USR)/lib $(USRLIB)/uv.a $(OSLIBS) -lpthread $(shell $(LLVM_CONFIG) --ldflags)
+
+# Colors for make
+
+USE_QUIET = 1
+
+ifeq ($(USE_QUIET), 1)
+CCCOLOR="\033[34m"
+LINKCOLOR="\033[34;1m"
+PERLCOLOR="\033[35m"
+FLISPCOLOR="\033[32m"
+JULIACOLOR="\033[32;1m"
+
+SRCCOLOR="\033[33m"
+BINCOLOR="\033[37;1m"
+JULCOLOR="\033[34;1m"
+ENDCOLOR="\033[0m"
+
+GOAL=$(subst $(abspath $(JULIAHOME))/,,$(abspath $(CURDIR)/$@))
+
+QUIET_CC = @printf '    %b %b\n' $(CCCOLOR)CC$(ENDCOLOR) $(SRCCOLOR)$(GOAL)$(ENDCOLOR);
+QUIET_LINK = @printf '    %b %b\n' $(LINKCOLOR)LINK$(ENDCOLOR) $(BINCOLOR)$(GOAL)$(ENDCOLOR);
+QUIET_PERL = @printf '    %b %b\n' $(PERLCOLOR)PERL$(ENDCOLOR) $(BINCOLOR)$(GOAL)$(ENDCOLOR);
+QUIET_FLISP = @printf '    %b %b\n' $(FLISPCOLOR)FLISP$(ENDCOLOR) $(BINCOLOR)$(GOAL)$(ENDCOLOR);
+QUIET_JULIA = @printf '    %b %b\n' $(JULIACOLOR)JULIA$(ENDCOLOR) $(BINCOLOR)$(GOAL)$(ENDCOLOR);
+endif